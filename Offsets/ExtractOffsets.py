import argparse
import csv
import os
import sys

from requests import get
from gzip import decompress
from json import loads
import subprocess

from concurrent.futures import ThreadPoolExecutor, as_completed
import threading

CSVLock = threading.Lock()

machineType = dict(x86=332, x64=34404)
knownImageVersions = dict(ntoskrnl=list(), wdigest=list(),ci=list())
extensions_by_mode = dict(ntoskrnl="exe", wdigest="dll",ci="dll")

def find(key, value):
    for k, v in value.items():
        if k == key:
            return v
        elif isinstance(v, dict):
            return find(key, v)
    return None

def printl(s, lock, **kwargs):
    with lock:
        print(s, **kwargs)

def run(args, **kargs):
    """Wrap subprocess.run to works on Windows and Linux"""
    # Windows needs shell to be True, to locate binary automatically
    # On Linux, shell needs to be False to manage lists in args
    shell = sys.platform in ["win32"]
    return subprocess.run(args, shell=shell, **kargs)

def downloadSpecificFile(entry, pe_basename, pe_ext, knownPEVersions, output_folder, lock):
    pe_name = f'{pe_basename}.{pe_ext}'

    if 'fileInfo' not in entry:
        # printl(f'[!] Entry {pe_hash} has no fileInfo, skipping it.', lock)
        return "SKIP"
    if 'timestamp' not in entry['fileInfo']:
        # printl(f'[!] Entry has no timestamp, skipping it.', lock)
        return "SKIP"
    timestamp = entry['fileInfo']['timestamp']
    if 'virtualSize' not in entry['fileInfo']:
        # printl(f'[!] Entry has no virtualSize, skipping it.', lock)
        return "SKIP"
    if "machineType" not in entry["fileInfo"] or entry["fileInfo"]["machineType"] != machineType["x64"]:
        # printl('No machine Type', lock)
        return "SKIP"
    virtual_size = entry['fileInfo']['virtualSize']
    file_id = hex(timestamp).replace('0x','').zfill(8).upper() + hex(virtual_size).replace('0x','')
    url = 'https://msdl.microsoft.com/download/symbols/' + pe_name + '/' + file_id + '/' + pe_name
<<<<<<< HEAD
    # fix download error, sometimes version does not exist
    try:
        version = entry['fileInfo']['version'].split(' ')[0]
    except KeyError:
        print(f"{url} version is unknown.")
        return "SKIP"
    
=======
    try:
        version = entry['fileInfo']['version'].split(' ')[0]
    except:
        version = find('version', entry).split(' ')[0]

    if not version:
        printl(f'[*] Error parsing version', lock)
        return "SKIP"

>>>>>>> a561976b
    # Output file format: <PE>_build-revision.<exe | dll>
    output_version = '-'.join(version.split('.')[-2:])
    output_file = f'{pe_basename}_{output_version}.{pe_ext}'
    
    # If the PE version is already known, skip download.
    if output_file in knownPEVersions:
        printl(f'[*] Skipping download of known {pe_name} version: {output_file}', lock)
        return "SKIP"
    
    output_file_path = os.path.join(output_folder, output_file)
    if os.path.isfile(output_file_path):
        printl(f"[*] Skipping {output_file_path} which already exists", lock)
        return "SKIP"
    
    # printl(f'[*] Downloading {pe_name} version {version}... ', lock)
    try:
        peContent = get(url)
        with open(output_file_path, 'wb') as f:
            f.write(peContent.content)
        printl(f'[+] Finished download of {pe_name} version {version} (file: {output_file})!', lock)
        return "OK"
    except Exception as e:
        printl(f'[!] ERROR : Could not download {pe_name} version {version} (URL: {url}): {str(e)}.', lock)
        return "KO"

def downloadPEFileFromMS(pe_basename, pe_ext, knownPEVersions, output_folder):
    pe_name = f'{pe_basename}.{pe_ext}'

    print (f'[*] Downloading {pe_name} files!')

    pe_json_gz = get(f'https://winbindex.m417z.com/data/by_filename_compressed/{pe_name}.json.gz').content
    pe_json = decompress(pe_json_gz)
    pe_list = loads(pe_json)

    futures = dict()
    i = 0
    futures = set()
    lock = threading.Lock()
    with ThreadPoolExecutor() as executor:
        for pe_hash in pe_list:
            entry = pe_list[pe_hash]
            futures.add(executor.submit(downloadSpecificFile, entry, pe_basename, pe_ext, knownPEVersions, output_folder, lock))
        for future in as_completed(futures):
            printl(f"{i + 1}/{len(pe_list)}", lock, end="\r")
            i += 1

def get_symbol_offset(symbols_info, symbol_name):
    for line in symbols_info:
        # sometimes, a "_" is prepended to the symbol name ...
        if line.strip().split(" ")[-1].endswith(symbol_name):
            return int(line.split(" ")[0], 16)
    else:
        return 0

def get_field_offset(symbols_info, field_name):
    for line in symbols_info:
        if field_name in line:
            assert "offset" in line
            symbol_offset = int(line.split("+")[-1], 16)
            return symbol_offset
    else:
        return 0

def get_file_version(path):
    # dump version number using r2
    r = run(["r2", "-c", "iV", "-qq", path], capture_output=True)
    for line in r.stdout.decode().splitlines():
        line = line.strip()
        if line.startswith("FileVersion:"):
            return [int(frag) for frag in line.split(" ")[-1].split(".")]

    print(f'[!] ERROR : failed to extract version from {path}.')
    raise RuntimeError("get_file_version error")

def extractOffsets(input_file, output_file, mode):
    if os.path.isfile(input_file):
        try:
            # check image type (ntoskrnl, wdigest, etc.)
            r = run(["r2", "-c", "iE", "-qq", input_file], capture_output=True)
            for line in r.stdout.decode().splitlines():
                if "ntoskrnl.exe" in line:
                    imageType = "ntoskrnl"
                    break
                elif "wdigest.dll" in line:
                    imageType = "wdigest"
                    break
                elif "CI.dll" in line:
                    imageType = "ci"
                    break
            else:
                print(f"[*] File {input_file} unrecognized")
                return 
            
            #todo : remove this and make a unique function
            if mode != imageType:
                print(f"[*] Skipping {input_file} since we are in {mode} mode")
                return
            if os.path.sep not in input_file:
                input_file = "." + os.path.sep + input_file
            full_version = get_file_version(input_file)
            
            # Checks if the image version is already present in the CSV
            extension = extensions_by_mode[imageType]
            imageVersion = f'{imageType}_{full_version[2]}-{full_version[3]}.{extension}'
            
            if imageVersion in knownImageVersions[imageType]:
                print(f'[*] Skipping known {imageType} version {imageVersion} (file: {input_file})')
                return
            
            
            # print(f'[*] Processing {imageType} version {imageVersion} (file: {input_file})')
            # download the PDB if needed
            r = run(["r2", "-c", "idpd", "-qq", input_file], capture_output=True)
            # dump all symbols
            r = run(["r2", "-c", "idpi", "-qq", '-B', '0', input_file], capture_output=True)
            all_symbols_info = [line.strip() for line in r.stdout.decode().splitlines()]

            if imageType == "ntoskrnl":
                symbols = [("PspCreateProcessNotifyRoutine",get_symbol_offset), 
                            ("PspCreateThreadNotifyRoutine",get_symbol_offset), 
                            ("PspLoadImageNotifyRoutine", get_symbol_offset),
                            ('_PS_PROTECTION Protection', get_field_offset),
                            ("EtwThreatIntProvRegHandle", get_symbol_offset),
                            ('_ETW_GUID_ENTRY* GuidEntry', get_field_offset),
                            ('_TRACE_ENABLE_INFO ProviderEnableInfo', get_field_offset),
                            ("PsProcessType", get_symbol_offset),
                            ("PsThreadType", get_symbol_offset),
                            ('struct _LIST_ENTRY CallbackList', get_field_offset)]
            elif imageType == "wdigest":
                symbols = [
                ("g_fParameter_UseLogonCredential",get_symbol_offset), 
                ("g_IsCredGuardEnabled",get_symbol_offset)
                ]
            elif imageType == "ci":
                symbols = [
                ("g_CiOptions",get_symbol_offset), 
                ]
                            
                
            symbols_values = list()
            for symbol_name, get_offset in symbols:
                symbol_value = get_offset(all_symbols_info, symbol_name)
                symbols_values.append(symbol_value)
                #print(f"[+] {symbol_name} = {hex(symbol_value)}") 
            
            with CSVLock:
                with open(output_file, 'a') as output:
                    output.write(f'{imageVersion},{",".join(hex(val).replace("0x","") for val in symbols_values)}\n')
            
            #print("wrote into CSV !")

            knownImageVersions[imageType].append(imageVersion)
            
            print(f'[+] Finished processing of {imageType} {input_file}!')

        except Exception as e:
            print(f'[!] ERROR : Could not process file {input_file}.')
            print(f'[!] Error message: {e}')
            print(f'[!] If error is of the like of "\'NoneType\' object has no attribute \'group\'", kernel callbacks may not be supported by this version.')

    elif os.path.isdir(input_file):
        print(f'[*] Processing folder: {input_file}')
        with ThreadPoolExecutor() as extractorPool:
            args = [(os.path.join(input_file, file), output_file, mode) for file in os.listdir(input_file)]
            for (i, res) in enumerate(extractorPool.map(extractOffsets, *zip(*args))):
                print(f"{i + 1}/{len(args)}", end="\r")
        print(f'[+] Finished processing of folder {input_file}!')

    else:
        print(f'[!] ERROR : The specified input {input_file} is neither a file nor a directory.')



def loadOffsetsFromCSV(loadedVersions, CSVPath):
    print(f'[*] Loading the known known PE versions from "{CSVPath}".')
    
    with open(CSVPath, "r") as csvFile:
        csvReader = csv.reader(csvFile, delimiter=',')
        next(csvReader)
        for peLine in csvReader:
            loadedVersions.append(peLine[0])


if __name__ == '__main__':
    parser = argparse.ArgumentParser()
    
    parser.add_argument('mode', help='ntoskrnl or wdigest or ci. Mode to download and extract offsets for either ntoskrnl or wdigest or ci')
    parser.add_argument('-i', '--input', dest='input', required=True,
                        help='Single file or directory containing ntoskrnl.exe / wdigest.dll / ci.dll to extract offsets from. If in download mode, the PE downloaded from MS symbols servers will be placed in this folder.')
    parser.add_argument('-o', '--output', dest='output', 
                        help='CSV file to write offsets to. If the specified file already exists, only new ntoskrnl versions will be downloaded / analyzed. Defaults to NtoskrnlOffsets.csv / WdigestOffsets.csv / CiOffsets.csv in the current folder.')
    parser.add_argument('-d', '--download', dest='download', action='store_true',
                        help='Flag to download the PE from Microsoft servers using list of versions from winbindex.m417z.com.')
    
    args = parser.parse_args()
    mode = args.mode.lower()
    if mode not in knownImageVersions:
        print(f'[!] ERROR : unsupported mode "{args.mode}", supported mode are: "ntoskrnl" and "wdigest" and "ci"')      
        exit(1)
    
    # check R2 version
    r = run(["r2", "-V"], capture_output=True)
    if r.returncode != 0:
        print(f"Error: the following error message was printed while running 'r2 -V':")
        print(r.stderr)
        exit(r.returncode)
    output = r.stdout.decode()
    """
    can be:
     * a series of lines like "5.5.0  r2\n5.5.0  r_lib\n[...]"
     * a simple tag "5.8.2-158-gca9763f20d"
    """
    ma,me,mi = map(int, output.splitlines()[0].split(" ")[0].split("-")[0].split("."))
    if (ma, me, mi) < (5, 0, 0):
        print("WARNING : This script has been tested with radare2 5.0.0 (works) and 4.3.1 (does NOT work)")
        print(f"You have version {ma}.{me}.{mi}, if is does not work correctly, meaning most of the offsets are not found (i.e. 0), check radare2's 'idpi' command output and modify get_symbol_offset() & get_field_offset() to parse symbols correctly")
        input("Press enter to continue")
    if sys.platform in ["linux"]:
        # check that cabextract is insalled
        try:
            run(["cabextract", "-v"], check=True, capture_output=True)
        except (subprocess.CalledProcessError, FileNotFoundError):
            print('[!] ERROR : On Linux systems, radare2 needs cabextract to be installed to work with PDB.')
            exit(1)
        if "R2_CURL" not in os.environ:
            print("WARNING : On Linux systems, radare2 may have trouble to download PDB files. If offsets are reported as 0, export R2_CURL=1 prior to running the script.")
    
    
    # If the output file exists, load the already analyzed image versions.
    # Otherwise, write CSV headers to the new file.
    if not args.output:
        args.output = mode.capitalize() + 'Offsets.csv'
    if os.path.isfile(args.output):
        loadOffsetsFromCSV(knownImageVersions[mode], args.output)
        print(f'[+] Loaded {len(knownImageVersions[mode])} known {mode} versions from "{args.output}"')
    else:
        with open(args.output, 'w') as output:
            if mode == "ntoskrnl":
                output.write('ntoskrnlVersion,PspCreateProcessNotifyRoutineOffset,PspCreateThreadNotifyRoutineOffset,PspLoadImageNotifyRoutineOffset,_PS_PROTECTIONOffset,EtwThreatIntProvRegHandleOffset,EtwRegEntry_GuidEntryOffset,EtwGuidEntry_ProviderEnableInfoOffset,PsProcessType,PsThreadType,CallbackList\n')
            elif mode == "wdigest":
                output.write('wdigestVersion,g_fParameter_UseLogonCredentialOffset,g_IsCredGuardEnabledOffset\n')
            elif mode == "ci":
                output.write('g_CiOptionsOffset\n')
            else:
                assert False
    # In download mode, an updated list of image versions published will be retrieved from https://winbindex.m417z.com.
    # The symbols for each version will be downloaded from the Microsoft symbols servers.
    # Only new versions will be downloaded if the specified output file already contains offsets.
    if (args.download):
        if not os.path.isdir(args.input):
            print('[!] ERROR : in download mode, -i / --input option must specify a folder')
            exit(1)
        extension = extensions_by_mode[mode]
        downloadPEFileFromMS(mode, extension, knownImageVersions[mode], args.input)
    
    # Extract the offsets from the specified file or the folders containing image files. 
    extractOffsets(args.input, args.output, mode)<|MERGE_RESOLUTION|>--- conflicted
+++ resolved
@@ -55,15 +55,6 @@
     virtual_size = entry['fileInfo']['virtualSize']
     file_id = hex(timestamp).replace('0x','').zfill(8).upper() + hex(virtual_size).replace('0x','')
     url = 'https://msdl.microsoft.com/download/symbols/' + pe_name + '/' + file_id + '/' + pe_name
-<<<<<<< HEAD
-    # fix download error, sometimes version does not exist
-    try:
-        version = entry['fileInfo']['version'].split(' ')[0]
-    except KeyError:
-        print(f"{url} version is unknown.")
-        return "SKIP"
-    
-=======
     try:
         version = entry['fileInfo']['version'].split(' ')[0]
     except:
@@ -73,7 +64,6 @@
         printl(f'[*] Error parsing version', lock)
         return "SKIP"
 
->>>>>>> a561976b
     # Output file format: <PE>_build-revision.<exe | dll>
     output_version = '-'.join(version.split('.')[-2:])
     output_file = f'{pe_basename}_{output_version}.{pe_ext}'
